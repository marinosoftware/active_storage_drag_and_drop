# frozen_string_literal: true

require 'test_helper'
require 'database/setup'
require 'nokogiri'

class User < ApplicationRecord
  has_many_attached :highlights
end

class ActiveStorageDragAndDropTest < Minitest::Test
  def template
    return @template if @template

    @template = Object.new
    @template.extend ActionView::Helpers::TagHelper
    @template.extend ActionView::Helpers::FormHelper
    @template.extend ActionView::Helpers::FormTagHelper
  end

  def user
    @user ||= User.new
  end

  def user_form
    @user_form ||= ActionView::Helpers::FormBuilder.new(:user, user, template, {})
  end

  def default_field
    return @default_field if @default_field

    dnd_field = user_form.drag_and_drop_file_field(:highlights)
    @default_field = parse_html(dnd_field)
  end

  def test_that_it_has_a_version_number
<<<<<<< HEAD
    assert ::ActiveStorageDragAndDrop::VERSION
  end

  def test_it_generates_a_top_level_label
    assert_equal 'label', default_field.node_name
  end

  def test_it_has_the_correct_class
    assert_equal 'asdndzone', default_field['class']
  end

  def test_it_has_the_correct_id
    assert_equal 'asdndz-user_highlights', default_field['id']
  end

  def test_it_has_the_correct_data
    assert_equal 'user_highlights', default_field['data-dnd-input-id']
  end

  def test_it_contains_an_icon_container
    assert default_field.at_css('#asdndz-user_highlights__icon-container')
  end

  def test_it_contains_a_file_input
    assert default_field.at_css('input[type="file"]')
  end

  def test_file_input_references_icon_container
    assert_equal 'asdndz-user_highlights__icon-container',
                 default_field.at_css('input[type="file"]')['data-icon-container-id']
  end

  def test_file_input_references_label_parent
    assert_equal 'asdndz-user_highlights',
                 default_field.at_css('input[type="file"]')['data-dnd-zone-id']
  end

  def test_file_input_has_correct_id
    assert_equal 'user_highlights', default_field.at_css('input[type="file"]')['id']
  end

  def test_file_input_is_hidden
    assert_equal 'display:none;', default_field.at_css('input[type="file"]')['style']
  end

  def test_file_input_is_multiple
    assert_equal 'multiple', default_field.at_css('input[type="file"]')['multiple']
  end

  def test_file_input_has_correct_name
    assert_equal 'user[highlights][]', default_field.at_css('input[type="file"]')['name']
  end

  def test_it_accepts_a_custom_content_string
    dnd_field = user_form.drag_and_drop_file_field(:highlights, 'Custom content!')
    dnd_field = parse_html(dnd_field)
    assert_equal 'Custom content!', dnd_field.text
  end

  def test_it_accepts_custom_content_elements
    dnd_field = user_form.drag_and_drop_file_field(:highlights, '<div class="custom-content"/>')
    dnd_field = parse_html(dnd_field)
    assert dnd_field.at_css('.custom-content')
  end

  def test_it_accepts_a_disabled_option_to_disable_the_file_input
    dnd_field = user_form.drag_and_drop_file_field(:highlights, nil, disabled: true)
    dnd_field = parse_html(dnd_field)
    assert_equal 'disabled', dnd_field.at_css('input[type="file"]')['disabled']
  end

  def test_it_accepts_an_accepts_option_to_limit_file_input_type
    dnd_field = user_form
                .drag_and_drop_file_field(:highlights, nil, accept: 'image/png, image/gif')
    dnd_field = parse_html(dnd_field)
    assert_equal 'image/png, image/gif', dnd_field.at_css('input[type="file"]')['accept']
  end

  def test_it_accepts_a_multiple_option_for_file_input
    dnd_field = user_form .drag_and_drop_file_field(:highlights, nil, multiple: false)
    dnd_field = parse_html(dnd_field)
    assert_nil dnd_field.at_css('input[type="file"]')['multiple']
=======
    assert ::ActiveStorageDragAndDrop::VERSION != nil
>>>>>>> e4126544
  end
end<|MERGE_RESOLUTION|>--- conflicted
+++ resolved
@@ -5,6 +5,7 @@
 require 'nokogiri'
 
 class User < ApplicationRecord
+  has_one_attached :avatar
   has_many_attached :highlights
 end
 
@@ -26,66 +27,77 @@
     @user_form ||= ActionView::Helpers::FormBuilder.new(:user, user, template, {})
   end
 
-  def default_field
-    return @default_field if @default_field
+  def default_avatar_field
+    return @default_avatar_field if @default_avatar_field
 
-    dnd_field = user_form.drag_and_drop_file_field(:highlights)
-    @default_field = parse_html(dnd_field)
+    dnd_avatar_field = user_form.drag_and_drop_file_field(:avatar)
+    @default_avatar_field = parse_html(dnd_avatar_field)
+  end
+
+  def default_highlights_field
+    return @default_highlights_field if @default_highlights_field
+
+    dnd_highlights_field = user_form.drag_and_drop_file_field(:highlights)
+    @default_highlights_field = parse_html(dnd_highlights_field)
   end
 
   def test_that_it_has_a_version_number
-<<<<<<< HEAD
     assert ::ActiveStorageDragAndDrop::VERSION
   end
 
   def test_it_generates_a_top_level_label
-    assert_equal 'label', default_field.node_name
+    assert_equal 'label', default_highlights_field.node_name
   end
 
   def test_it_has_the_correct_class
-    assert_equal 'asdndzone', default_field['class']
+    assert_equal 'asdndzone', default_highlights_field['class']
   end
 
   def test_it_has_the_correct_id
-    assert_equal 'asdndz-user_highlights', default_field['id']
+    assert_equal 'asdndz-user_highlights', default_highlights_field['id']
   end
 
   def test_it_has_the_correct_data
-    assert_equal 'user_highlights', default_field['data-dnd-input-id']
+    assert_equal 'user_highlights', default_highlights_field['data-dnd-input-id']
   end
 
   def test_it_contains_an_icon_container
-    assert default_field.at_css('#asdndz-user_highlights__icon-container')
+    assert default_highlights_field.at_css('#asdndz-user_highlights__icon-container')
   end
 
   def test_it_contains_a_file_input
-    assert default_field.at_css('input[type="file"]')
+    assert default_highlights_field.at_css('input[type="file"]')
   end
 
   def test_file_input_references_icon_container
     assert_equal 'asdndz-user_highlights__icon-container',
-                 default_field.at_css('input[type="file"]')['data-icon-container-id']
+                 default_highlights_field.at_css('input[type="file"]')['data-icon-container-id']
   end
 
   def test_file_input_references_label_parent
     assert_equal 'asdndz-user_highlights',
-                 default_field.at_css('input[type="file"]')['data-dnd-zone-id']
+                 default_highlights_field.at_css('input[type="file"]')['data-dnd-zone-id']
   end
 
   def test_file_input_has_correct_id
-    assert_equal 'user_highlights', default_field.at_css('input[type="file"]')['id']
+    assert_equal 'user_highlights', default_highlights_field.at_css('input[type="file"]')['id']
   end
 
   def test_file_input_is_hidden
-    assert_equal 'display:none;', default_field.at_css('input[type="file"]')['style']
+    assert_equal 'display:none;', default_highlights_field.at_css('input[type="file"]')['style']
   end
 
-  def test_file_input_is_multiple
-    assert_equal 'multiple', default_field.at_css('input[type="file"]')['multiple']
+  def test_highlights_file_input_is_multiple
+    assert_equal 'multiple', default_highlights_field.at_css('input[type="file"]')['multiple']
+  end
+
+  def test_avatar_file_input_is_not_multiple
+    assert_nil default_avatar_field.at_css('input[type="file"]')['multiple']
   end
 
   def test_file_input_has_correct_name
-    assert_equal 'user[highlights][]', default_field.at_css('input[type="file"]')['name']
+    assert_equal 'user[highlights][]',
+                 default_highlights_field.at_css('input[type="file"]')['name']
   end
 
   def test_it_accepts_a_custom_content_string
@@ -117,8 +129,5 @@
     dnd_field = user_form .drag_and_drop_file_field(:highlights, nil, multiple: false)
     dnd_field = parse_html(dnd_field)
     assert_nil dnd_field.at_css('input[type="file"]')['multiple']
-=======
-    assert ::ActiveStorageDragAndDrop::VERSION != nil
->>>>>>> e4126544
   end
 end